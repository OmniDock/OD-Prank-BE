--- conflicted
+++ resolved
@@ -25,11 +25,6 @@
         "description": "older german voice with slight austrianaccent",
         "languages": [LanguageEnum.GERMAN],
         "gender": GenderEnum.MALE,
-<<<<<<< HEAD
-=======
-        "avatar_url": "simon.webp",
-        "intro": "[exhales] Hey! Ich bin Simon – und ja, ich weiß, meine Stimme klingt vielleicht ein bisschen zu nett für das hier.[curious] Aber genau deshalb wird’s witzig. [laughs] Versprochen.",
->>>>>>> c9b8feec
     },
     {
         "id": ElevenLabsVoiceIdEnum.TIMO.value,
@@ -37,11 +32,6 @@
         "description": "-",
         "languages": [LanguageEnum.GERMAN],
         "gender": GenderEnum.MALE,
-<<<<<<< HEAD
-=======
-        "avatar_url": "thomas.webp",
-        "intro": "[sighs] Hey, ich bin Thomas. [curious] Und bevor du fragst: Nein, ich hab keine Ahnung, worauf du dich hier eingelassen hast.[laughs] Aber genau das macht’s ja spannend, oder? [whispers] Nur du, ich… und ein bisschen Chaos.",
->>>>>>> c9b8feec
     },
     {
         "id": ElevenLabsVoiceIdEnum.SIMON.value,
@@ -49,29 +39,27 @@
         "description": "Young german voice with a warm, realtable tone and a naturally slow pace",
         "languages": [LanguageEnum.GERMAN],
         "gender": GenderEnum.MALE,
-<<<<<<< HEAD
+        "avatar_url": "simon.webp",
         "intro": "[exhales] Hey! Ich bin Simon – und ja, ich weiß, meine Stimme klingt vielleicht ein bisschen zu nett für das hier.[curious] Aber genau deshalb wird’s witzig. [laughs] Versprochen.",
-=======
+    },
+    {
+        "id": ElevenLabsVoiceIdEnum.THOMAS.value,
+        "name": "Thomas",
+        "description": "Conversational German male voice.",
+        "languages": [LanguageEnum.GERMAN],
+        "gender": GenderEnum.MALE,
+        "avatar_url": "thomas.webp",
+        "intro": "[sighs] Hey, ich bin Thomas. [curious] Und bevor du fragst: Nein, ich hab keine Ahnung, worauf du dich hier eingelassen hast.[laughs] Aber genau das macht’s ja spannend, oder? [whispers] Nur du, ich… und ein bisschen Chaos.",
+    },
+    {
+        "id": ElevenLabsVoiceIdEnum.BASTI.value,
+        "name": "Basti",
+        "description": "Authentic modern voice from Germany",
+        "languages": [LanguageEnum.GERMAN],
+        "gender": GenderEnum.MALE,
         "avatar_url": "basti.webp",
         "intro": "Jo, ich bin Basti. [laughs] Kein Plan, wie ich hier gelandet bin – aber jetzt bin ich da.[curious]Und wenn du dachtest, das hier wird normal… [whispers] nope.[excited] Also lehn dich zurück und genieß die Show.",
->>>>>>> c9b8feec
     },
-    # {
-    #     "id": ElevenLabsVoiceIdEnum.THOMAS.value,
-    #     "name": "Thomas",
-    #     "description": "Conversational German male voice.",
-    #     "languages": [LanguageEnum.GERMAN],
-    #     "gender": GenderEnum.MALE,
-    #     "intro": "[sighs] Hey, ich bin Thomas. [curious] Und bevor du fragst: Nein, ich hab keine Ahnung, worauf du dich hier eingelassen hast.[laughs] Aber genau das macht’s ja spannend, oder? [whispers] Nur du, ich… und ein bisschen Chaos.",
-    # },
-    # {
-    #     "id": ElevenLabsVoiceIdEnum.BASTI.value,
-    #     "name": "Basti",
-    #     "description": "Authentic modern voice from Germany",
-    #     "languages": [LanguageEnum.GERMAN],
-    #     "gender": GenderEnum.MALE,
-    #     "intro": "Jo, ich bin Basti. [laughs] Kein Plan, wie ich hier gelandet bin – aber jetzt bin ich da.[curious]Und wenn du dachtest, das hier wird normal… [whispers] nope.[excited] Also lehn dich zurück und genieß die Show.",
-    # },
     {
         "id": ElevenLabsVoiceIdEnum.YVONNE.value,
         "name": "Yvonne",
@@ -81,16 +69,6 @@
         "avatar_url": "yvonne.webp",
         "intro": "Hey du, ich bin Yvonne. [curious] Keine Sorge, ich beiß nicht – zumindest meistens nicht [laughs]. [exhales]Ich bin hier für den Spaß… und vielleicht ein kleines bisschen Chaos.[whispers] Aber pssst, nicht weitersagen. Also… bereit?",
     },
-<<<<<<< HEAD
-    # {
-    #     "id": ElevenLabsVoiceIdEnum.RAMONA.value,
-    #     "name": "Ramona",
-    #     "description": "Voice that creates calmness, while keeping the audience hooked.",
-    #     "languages": [LanguageEnum.GERMAN],
-    #     "gender": GenderEnum.FEMALE,
-    #     "intro": "[exhales] Hallo. Ich bin Ramona. [curious] Ich weiß… das hier fühlt sich gerade ein bisschen zu ruhig an für das, was gleich passiert. [laughs] Aber keine Sorge – ich hab alles unter Kontrolle. [whispers] Atme einmal tief durch… denn gleich wird’s wild.",
-    # },
-=======
     {
         "id": ElevenLabsVoiceIdEnum.RAMONA.value,
         "name": "Ramona",
@@ -100,7 +78,6 @@
         "avatar_url": "ramona.webp",
         "intro": "[exhales] Hallo. Ich bin Ramona. [curious] Ich weiß… das hier fühlt sich gerade ein bisschen zu ruhig an für das, was gleich passiert. [laughs] Aber keine Sorge – ich hab alles unter Kontrolle. [whispers] Atme einmal tief durch… denn gleich wird’s wild.",
     },
->>>>>>> c9b8feec
     {
         "id": ElevenLabsVoiceIdEnum.DANA.value,
         "name": "Dana",
