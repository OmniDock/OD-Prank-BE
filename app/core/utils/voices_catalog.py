--- conflicted
+++ resolved
@@ -22,34 +22,20 @@
     {
         "id": ElevenLabsVoiceIdEnum.MARTIN.value,
         "name": "Martin",
-<<<<<<< HEAD
-        "description": "Older, serious sounding german voice with slight austrian accent",
-        "languages": [LanguageEnum.GERMAN],
-        "gender": GenderEnum.MALE,
-        "intro": "[serious][mock-official] Servus Martin mein Name, ... [pause][smirks in voice]zuständig fürs gemeinsame Blödsinn machen."
-=======
         "description": "Sympathische, bodenständige Stimme mit einem Hauch von Abenteuerlust.",
         "avatar_url": "martin.webp",
         "languages": [LanguageEnum.GERMAN],
         "gender": GenderEnum.MALE,
         "intro": "[exhales] Hey, ich bin Martin. [curious] Ich geb’s zu: Eigentlich bin ich der Vernünftige hier… aber heute mach ich mal ’ne Ausnahme. [laughs] Also, lass uns was Verrücktes starten – ich bin dabei, wenn du’s bist.",
->>>>>>> 83d77c5c
     },
     {
         "id": ElevenLabsVoiceIdEnum.TIMO.value,
         "name": "Timo",
-<<<<<<< HEAD
-        "description": "Young, deep and relaxed german voice",
-        "languages": [LanguageEnum.GERMAN],
-        "gender": GenderEnum.MALE,
-        "intro": "[chill] Was geht? Timo hier! [quicker] Lass dich von der gechillten Stimme nicht täuschen... [slightly excited] wir nehmen heute ein paar Leute richtig hops, hast' Bock?",
-=======
         "description": "Locker, spontan und immer für einen Spaß zu haben.",
         "avatar_url": "timo.webp",
         "languages": [LanguageEnum.GERMAN],
         "gender": GenderEnum.MALE,
         "intro": "[exhales] Servus, ich bin Timo. [curious] Normalerweise halte ich mich aus so was raus… aber heute hab ich richtig Lust auf Quatsch. [laughs] Also, komm – wir machen das Beste draus. [whispers] Aber pssst… nicht verraten.",
->>>>>>> 83d77c5c
     },
     {
         "id": ElevenLabsVoiceIdEnum.SIMON.value,
