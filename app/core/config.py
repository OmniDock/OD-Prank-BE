--- conflicted
+++ resolved
@@ -86,24 +86,7 @@
 
     # CORS
     BACKEND_CORS_ORIGINS: str = Field(default="http://localhost:3000,http://localhost:8080")
-<<<<<<< HEAD
     
-=======
-
-    #Stripe 
-    STRIPE_SECRET_KEY: str = Field(default="")
-    STRIPE_PUBLISHABLE_KEY: str = Field(default="")
-    STRIPE_RETURN_URL: str = Field(default="")
-    STRIPE_WEEKLY_PRODUCT_ID: str = Field(default="")
-    STRIPE_MONTHLY_PRODUCT_ID: str = Field(default="")
-    STRIPE_YEARLY_PRODUCT_ID: str = Field(default="")
-    STRIPE_WEBHOOK_SECRET: str = Field(default="")
-    #Stripe Pricing IDs 
-    STRIPE_WEEKLY_PRICE_ID: str = Field(default="")
-    STRIPE_MONTHLY_PRICE_ID: str = Field(default="")
-    STRIPE_YEARLY_PRICE_ID: str = Field(default="")
-
->>>>>>> 2eb9691c
     @property
     def cors_origins(self) -> List[str]:
         """Parse CORS origins from comma-separated string."""
