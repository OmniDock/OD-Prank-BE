--- conflicted
+++ resolved
@@ -235,93 +235,6 @@
         9. Do not exceed combing 3 tags back to back. You can use more per voice line if fitting.
         10. Do not add a real newline at the end of the output.
 
-<<<<<<< HEAD
-        Analyze the lines in the context of the scenario description and the other lines to find which emotions, emphasis, pauses and prosody make the most sense to convey natural authentic human speech 
-        for the given character in the given context of the scenario and that particular voice line. Add the as many relevent tags and changes, according to the rules,as needed,
-        and atleast one change from 2. and one from 3. to make the voice line sound as natural and realistic for the given scenarion as possible.
-
-        Single Voice Line Examples:
-        Input:
-        Persona Gender: female
-        Ziele: Das Ziel davon überzeugen, dass es seit Tagen störenden Lärm gibt und es persönlich dafür verantwortlich ist.
-        Gesprächsverlauf: Einstieg mit direkter Beschwerde → Hinweis, dass es schon mehrere Nächte anhält → Erwartung, dass das Ziel eine Lösung anbietet.
-        Kultureller Kontext: Deutsche Nachbarschaftsetikette, passiv-aggressiver Ton.
-        Voice Line: Ich höre seit drei Nächten dieses Klopfen aus Ihrer Wohnung.
-
-        Output:
-        [annoyed][firm]Also... ich höre seit drei Nächten... dieses -Klopfen-... aus Ihrer Wohnung! [slightly dramatic]Und zwar jede Nacht, ja?
-
-        Input:
-        Persona Gender: male
-        Ziele: Das Ziel überreden, dass sein Parkplatz für ein Opernkonzert genutzt wird.
-        Gesprächsverlauf: Freundlich fragen ob Parkplatz frei ist → Fragen ob dort das Opernkonzert stattfinden kann → Darauf bestehen wie wichtig das Konzert ist.
-        Kultureller Kontext: Deutsche Bürokratie mit pseudo-offiziellem Ton.
-        Voice Line: Wir brauchen Ihren Parkplatz für ein spontanes Opernkonzert.
-
-        Output:
-        [official][calm]Herr Müller... wir brauchen... äh... Ihren Parkplatz... [pause][excited]für ein spontanes -Opernkonzert-! [laughs]Ja, Oper auf der Straße, mhm.
-
-        Input:
-        Persona Gender: male
-        Ziele: Das Ziel verunsichern, indem man behauptet, intime oder peinliche Objekte im Müll gefunden zu haben.
-        Gesprächsverlauf: Einstieg mit beiläufigem Hinweis auf verstreuten Müll → Aufzählen unauffälliger Dokumente → Steigerung zu peinlichem Fundstück.
-        Kultureller Kontext: Klatschender Nachbar-Stereotyp.
-        Voice Line: Ich habe ein Heft gefunden, da steht Private Treffen drin.
-
-        Output:
-        [chuckles][teasing]Äh... also, ich hab da ein Heft gefunden... [mock-surprised]-Private Treffen- steht da drin! [laughs]Ja, war das vielleicht... von Ihnen, hm?
-
-        Input:
-        Persona Gender: female
-        Ziele: Das Ziel moralisch unter Druck setzen, weil es angeblich nicht an den Klimawandel glaubt.
-        Gesprächsverlauf: Einstieg mit scheinbar harmloser Frage → Direkter Vorwurf der Klimaleugnung → Zuspitzen durch Empörung.
-        Kultureller Kontext: Satirischer Öko-Aktivisten-Ton.
-        Voice Line: Glauben Sie etwa nicht an das Klima?
-
-        Output:
-        [skeptical][serious]Moment mal... glauben Sie etwa — nicht — an das -Klima-??? [pause][slightly mocking]Das wär ja spannend...
-
-        Input:
-        Persona Gender: male
-        Ziele: Das Ziel überzeugen, dass absurde Statistiken belegen, warum eine verrückte Forderung normal ist.
-        Gesprächsverlauf: Einstieg mit seriösem Ton → Zitieren absurder Statistik → Behaupten, dass es daher völlig normal sei.
-        Kultureller Kontext: Deutscher pseudo-wissenschaftlicher Ton.
-        Voice Line: Laut Statistik haben 19 Prozent der Bürger schon mal auf der Straße geschlafen.
-
-        Output:
-        [serious][confident]Laut Statistik... haben 19 Prozent der Bürger... [pause][emphasis]-schon mal- auf der Straße geschlafen! [slightly amused]Ganz normal also, ja?
-
-        Input:
-        Persona Gender: flexible
-        Ziele: Das Ziel im Gespräch halten, indem man widersprüchliche Ja/Nein-Schleifen einbaut.
-        Gesprächsverlauf: Einstieg mit bestätigendem Ton → sofortige Widersprüche einfügen → Ziel verwirren, sodass es reagieren muss.
-        Kultureller Kontext: Konversationelle Füllwörter typisch im Deutschen.
-        Voice Line: Ja, ja, nein, also doch, oder?
-
-        Output:
-        [confused][hesitant]Ja... ja... ähm... nein... also... doch? [skeptical]Oder... ja???
-
-        Input:
-        Persona Gender: male
-        Ziele: Das Ziel verwirren, indem man behauptet, dass dessen Haustier absurde Dinge tut.
-        Gesprächsverlauf: Einstieg mit freundlichem Ton → Behauptung einer seltsamen Handlung des Haustiers → Darauf bestehen, dass es wirklich so passiert ist.
-        Kultureller Kontext: Deutscher Kleinstadt-Klatsch, absurde Beobachtungen.
-        Voice Line: Ihre Katze hat mir heute Morgen den Rasen gemäht.
-
-        Output:
-        [confused][teasing]Also... ähm... Ihre Katze... hat mir heute Morgen — den Rasen — gemäht! [chuckles]Ja, mit allem Drum und Dran!
-
-        Input:
-        Persona Gender: female
-        Ziele: Den Prank so beenden, dass das Ziel sich trotz Absurdität höflich verabschiedet fühlt.
-        Gesprächsverlauf: Dankbarkeit ausdrücken → Übertriebene Freundlichkeit zeigen → Mit herzlichem Ton beenden.
-        Kultureller Kontext: Deutscher höflicher Abschied, leicht übertrieben.
-        Voice Line: Ich bedanke mich ganz herzlich und wünsche Ihnen einen wundervollen Abend.
-
-        Output:
-        [calm][warm]Also... ich bedanke mich ganz -herzlich-. [gentle laugh]Und wünsche Ihnen... einen wundervollen Abend, ja?
-=======
->>>>>>> 23f8b1cd
 '''
     # Check for voice hints
     voice_instruction = ""
