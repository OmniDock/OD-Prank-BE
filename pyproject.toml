[project]
name = "od-prank-be"
version = "0.1.0"
description = "Add your description here"
readme = "README.md"
requires-python = ">=3.12"
dependencies = [
    "aiohttp>=3.12.15",
    "alembic>=1.16.4",
    "celery>=5.4.0",
    "asyncpg>=0.30.0",
    "deprecated>=1.2.18",
    "elevenlabs>=2.10.0",
    "fastapi>=0.116.1",
    "greenlet>=3.2.4",
    "langchain-core>=0.3.74",
    "langchain-openai>=0.3.30",
    "langgraph>=0.6.5",
    "numpy>=2.3.2",
    "pydantic-settings>=2.10.1",
    "pydub>=0.25.1",
    "python-dotenv>=1.1.1",
    "python-jose[cryptography]>=3.5.0",
    "redis>=6.4.0",
    "sqlalchemy>=2.0.43",
    "sqlalchemy-continuum>=1.4.2",
    "structlog>=25.4.0",
    "supabase>=2.18.1",
    "telnyx>=2.1.6",
    "uvicorn>=0.35.0",
    "phonenumbers>=8.13.48",
<<<<<<< HEAD
    "stripe>=12.5.0",
=======
    "gunicorn>=23.0.0",
    "uvicorn-worker>=0.3.0",
>>>>>>> c9b8feec
]<|MERGE_RESOLUTION|>--- conflicted
+++ resolved
@@ -29,10 +29,6 @@
     "telnyx>=2.1.6",
     "uvicorn>=0.35.0",
     "phonenumbers>=8.13.48",
-<<<<<<< HEAD
-    "stripe>=12.5.0",
-=======
     "gunicorn>=23.0.0",
     "uvicorn-worker>=0.3.0",
->>>>>>> c9b8feec
 ]